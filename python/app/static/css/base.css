--- conflicted
+++ resolved
@@ -133,8 +133,6 @@
 #infobox_content ul {
     margin-top: 0px;
     margin-bottom: 0px;
-<<<<<<< HEAD
-=======
 }
 
 div.stats {
@@ -149,5 +147,4 @@
 
 .clear_float {
     clear: left;
->>>>>>> b56cb1b9
 }