--- conflicted
+++ resolved
@@ -178,59 +178,6 @@
         self.version_id = version.id
         self.file_id = file_id
         self.sha256 = sha256
-<<<<<<< HEAD
-=======
-    
-
-    @staticmethod
-    def _query_checksum(session, checksum, package=None):
-        """
-        Returns the query used to retrieve checksums/count checksums.
-        """
-        query = (session.query(Package.name.label("package"),
-                               Version.vnumber.label("version"),
-                               Checksum.file_id.label("file_id"),
-                               File.path.label("path"))
-                 .filter(Checksum.sha256 == checksum)
-                 .filter(Checksum.version_id == Version.id)
-                 .filter(Checksum.file_id == File.id)
-                 .filter(Version.package_id == Package.id)
-             )
-        if package is not None and package != "":
-            query = query.filter(Package.name == package)
-        
-        query = query.order_by("package", "version", "path")
-        return query
-        
-
-    @staticmethod
-    def files_with_sum(session, checksum, slice_=None, package=None):
-        """
-        Returns a list of files whose hexdigest is checksum.
-        You can slice the results, passing slice=(start, end).
-        """
-        # here we use db.session.query() instead of Class.query,
-        # because after all "pure" SQLAlchemy is better than the
-        # Flask-SQLAlchemy plugin.
-        results = Checksum._query_checksum(session, checksum, package=package)
-        
-        if slice_ is not None:
-            results = results.slice(slice_[0], slice_[1])
-        results = results.all()
-        
-        return [dict(path=res.path,
-                     package=res.package,
-                     version=res.version)
-                for res in results]
-    
-    @staticmethod
-    def count_files_with_sum(session, checksum, package=None):
-        count = (Checksum._query_checksum(session, checksum, package=package)
-                 .count())
-        
-        return count
-
->>>>>>> a895c358
 
 
 class BinaryPackage(Base):
