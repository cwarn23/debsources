--- conflicted
+++ resolved
@@ -25,16 +25,6 @@
 
 app.config.from_pyfile(os.path.join(os.path.dirname(os.path.abspath(__file__)),
                                     '../../../etc/webconfig.py'))
-<<<<<<< HEAD
-try:
-    app.config.from_pyfile(os.path.join(
-            os.path.dirname(os.path.abspath(__file__)),
-            '../../../etc/webconfig_local.py'))
-except Exception as e:
-    print(e)
-=======
->>>>>>> 48b483b8
-
 if "DEBSOURCES_CONFIG" in os.environ:
     app.config.from_envvar('DEBSOURCES_CONFIG')
 else:
@@ -42,8 +32,8 @@
         app.config.from_pyfile(os.path.join(
                 os.path.dirname(os.path.abspath(__file__)),
                 '../../../etc/webconfig_local.py'))
-    except:
-        pass
+    except Exception as e:
+        print(e)
 
 import sys
 sys.path.append(app.config['MODELS_FOLDER'])
