--- conflicted
+++ resolved
@@ -94,23 +94,11 @@
         assert rv['type'] == "package"
         
     def test_folder(self):
-<<<<<<< HEAD
-=======
-        app.config['SOURCES_DIR'] = os.path.join(
-            os.path.dirname(os.path.abspath(__file__)),
-            "tests/sources")
->>>>>>> f2a9f6b8
         rv = json.loads(self.app.get('/api/src/0ad/0.0.13-2').data)
         assert rv['type'] == "directory"
         assert {'type': "file", 'name': "hello.c"} in rv['content']
         
     def test_source_file(self):
-<<<<<<< HEAD
-=======
-        app.config['SOURCES_DIR'] = os.path.join(
-            os.path.dirname(os.path.abspath(__file__)),
-            "tests/sources")
->>>>>>> f2a9f6b8
         rv = self.app.get('/src/0ad/0.0.13-2/NetStats.cpp')
         assert '<code id="sourcecode" class="cpp">' in rv.data
         assert 'size_t CNetStatsTable::GetNumberRows()' in rv.data
@@ -123,12 +111,6 @@
         assert '<code id="sourcecode" class="no-highlight">' in rv.data
         
     def test_source_file_embedded(self):
-<<<<<<< HEAD
-=======
-        app.config['SOURCES_DIR'] = os.path.join(
-            os.path.dirname(os.path.abspath(__file__)),
-            "tests/sources")
->>>>>>> f2a9f6b8
         rv = self.app.get('/embedded/0ad/0.0.13-2/NetStats.cpp')
         assert '<code id="sourcecode" class="cpp">' in rv.data
         assert 'size_t CNetStatsTable::GetNumberRows()' in rv.data
@@ -143,12 +125,6 @@
         assert "0.0.13-2" in rv['path']
     
     def test_codesearch_box(self):
-<<<<<<< HEAD
-=======
-        app.config['SOURCES_DIR'] = os.path.join(
-            os.path.dirname(os.path.abspath(__file__)),
-            "tests/sources")
->>>>>>> f2a9f6b8
         rv = self.app.get('/src/0ad/0.0.13-2/NetStats.cpp')
         assert 'value="package:0ad "' in rv.data
     
